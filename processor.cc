#include "drivers/adc.h"
#include "drivers/dac.h"

#include "processor.h"
#include "ui.h"
#include "resources.h"
#include "stmlib/utils/dsp.h"

namespace batumi {

using namespace stmlib;

const int16_t kUnsyncPotThreshold = INT16_MAX / 20;
const int16_t kResetThresholdLow = 10000;
const int16_t kResetThresholdHigh = 20000;
const int16_t kHoldThreshold = -10000;

void Processor::Init(Ui *ui, Adc *adc, Dac *dac) {
  ui_ = ui;
  adc_ = adc;
  dac_ = dac;
  previous_feat_mode_ = FEAT_MODE_LAST;
  // no need to Init the LFOs, it'll be done in Process on first run
  for (uint8_t i=0; i<kNumChannels; i++) {
    reset_trigger_armed_[i]= false;
    last_reset_[i] = 0;
  }
}

inline int16_t AdcValuesToPitch(uint16_t coarse, int16_t fine, int16_t cv) {
  coarse = Interpolate88(lut_scale_freq, coarse) - 32768;
  fine = (1 * kOctave * static_cast<int32_t>(fine)) >> 16;
  cv = cv * 5 * kOctave >> 15;
  return coarse + fine + cv;
}

inline uint8_t AdcValuesToDivider(uint16_t pot, int16_t fine, int16_t cv) {
  int32_t ctrl = pot + cv;
  CONSTRAIN(ctrl, 0, UINT16_MAX);
  fine = (5 * static_cast<int32_t>(fine + INT16_MAX / 5)) >> 16;
  int8_t div = lut_scale_divide[ctrl >> 8];
  div -= fine;
  CONSTRAIN(div, 1, 64);
  return div;
}

inline uint16_t AdcValuesToPhase(uint16_t pot, int16_t fine, int16_t cv) {
  int32_t ctrl = pot + cv + fine / 8;
  // no need to clip the result, wrapping around is ok
  return Interpolate88(lut_scale_phase, ctrl);
}

inline uint16_t AdcValuesToLevel(uint16_t pot, int16_t cv) {
  int32_t ctrl = pot + cv - 256;
  CONSTRAIN(ctrl, 0, UINT16_MAX);
  // lut_scale_phase is completely linear, so we can use it for levels
  return Interpolate88(lut_scale_phase, ctrl);
}

void Processor::SetFrequency(int8_t lfo_no) {
  int16_t reset = adc_->reset(lfo_no);

  // detect triggers on the reset input
  if (reset < kResetThresholdLow)
    reset_trigger_armed_[lfo_no] = true;

  if (reset > kResetThresholdHigh &&
      reset_trigger_armed_[lfo_no]) {
    reset_triggered_[lfo_no] = true;
    int32_t dist_to_trig = kResetThresholdHigh - previous_reset_[lfo_no];
    int32_t dist_to_next = reset - previous_reset_[lfo_no];
    reset_subsample_[lfo_no] = dist_to_trig * 32L / dist_to_next;
  } else {
    reset_triggered_[lfo_no] = false;
  }

  previous_reset_[lfo_no] = reset;

  // // hold if negative reset
  // if (reset < kHoldThreshold) {
  //   lfo_[lfo_no].set_pitch(INT16_MIN);
  //   return;
  // }

  // sync or reset
  if (reset_triggered_[lfo_no]) {
    if (ui_->sync_mode()) {
      lfo_[lfo_no].set_period(last_reset_[lfo_no]);
      lfo_[lfo_no].align();
      synced_[lfo_no] = true;
    } else {
      lfo_[lfo_no].Reset(reset_subsample_[lfo_no]);
    }
    reset_trigger_armed_[lfo_no] = false;
    last_reset_[lfo_no] = 0;
  } else {
    last_reset_[lfo_no]++;
  }

  int16_t cv = (filtered_cv_[lfo_no] * ui_->atten(lfo_no)) >> 16;

  int16_t pitch = AdcValuesToPitch(ui_->coarse(lfo_no),
				   ui_->fine(lfo_no),
<<<<<<< HEAD
				   cv);
=======
				   filtered_cv_[lfo_no]);
>>>>>>> 7965321b

  // set pitch
  if (!synced_[lfo_no] ||
      (abs(pitch - last_pitch_[lfo_no]) > kUnsyncPotThreshold)) {
    lfo_[lfo_no].set_pitch(pitch);
    last_pitch_[lfo_no] = pitch;
    synced_[lfo_no] = false;
  }
}

void Processor::Process() {

  // do not run during the splash animation
  if (ui_->mode() == UI_MODE_SPLASH)
    return;

  // reset the LFOs if mode changed
  if (ui_->feat_mode() != previous_feat_mode_) {
    for (int i=0; i<kNumChannels; i++)
      lfo_[i].Init();
    previous_feat_mode_ = ui_->feat_mode();
  }

  for (int i=0; i<kNumChannels; i++) {
<<<<<<< HEAD
    // set level
    lfo_[i].set_level(AdcValuesToLevel(ui_->level(i), 0));
=======
>>>>>>> 7965321b
    // filter CV
    filtered_cv_[i] += (adc_->cv(i) - filtered_cv_[i]) >> 6;
  }

  switch (ui_->feat_mode()) {

  case FEAT_MODE_FREE:
  {
    for (uint8_t i=0; i<kNumChannels; i++) {
      SetFrequency(i);
      lfo_[i].set_initial_phase(ui_->parameter(i));
    }
  }
  break;

  case FEAT_MODE_QUAD:
  {
    // 1st channel sets frequency as usual
    SetFrequency(0);

    // the others are special cases
    for (int i=1; i<kNumChannels; i++) {

      // main pot and CV sets level
      int32_t cv = (filtered_cv_[i] * ui_->atten(i)) >> 16;
      lfo_[i].set_level(AdcValuesToLevel(ui_->coarse(i), cv)); // overrides previous call

      // channel i is divided by i+1; "fine" parameter adjusts
      // divider (+/- 3)
      lfo_[i].link_to(&lfo_[0]);
      int16_t div = - (7 * static_cast<int32_t>(ui_->fine(i) + INT16_MAX / 7)) >> 16;
      div += i + 2;
      CONSTRAIN(div, 1, 64);
      lfo_[i].set_divider(div);

      // "level" parameter controls ?
      // TODO

      // last parameter controls phase
      lfo_[i].set_initial_phase(ui_->parameter(i));

      // TODO: check that it's not reset by ext sync
    }
  }
  break;

  case FEAT_MODE_PHASE:
  {
    SetFrequency(0);
<<<<<<< HEAD

    // if all the pots are maxed out, quadrature mode
    if (ui_->coarse(1) > UINT16_MAX - 256 &&
	ui_->coarse(2) > UINT16_MAX - 256 &&
	ui_->coarse(3) > UINT16_MAX - 256)
      for (int i=1; i<kNumChannels; i++) {
	lfo_[i].link_to(&lfo_[0]);
	lfo_[i].set_initial_phase((kNumChannels - i) * (UINT16_MAX >> 2));
      }
    else // normal phase mode
      for (int i=1; i<kNumChannels; i++) {
	lfo_[i].link_to(&lfo_[0]);
	int16_t cv = (filtered_cv_[i] * ui_->atten(i)) >> 16;
	lfo_[i].set_initial_phase(AdcValuesToPhase(ui_->coarse(i),
						   ui_->fine(i),
						   cv));
	// TODO parameter?
      }
=======
    for (int i=1; i<kNumChannels; i++) {
      lfo_[i].link_to(&lfo_[0]);
      lfo_[i].set_initial_phase(AdcValuesToPhase(ui_->coarse(i),
						 ui_->fine(i),
						 filtered_cv_[i]));
    }
>>>>>>> 7965321b
  }
  break;

  case FEAT_MODE_DIVIDE:
  {
    SetFrequency(0);
    lfo_[0].set_initial_phase(ui_->parameter(0)); // TODO marche pas!

    for (int i=1; i<kNumChannels; i++) {
      lfo_[i].link_to(&lfo_[0]);
      int16_t cv = (filtered_cv_[i] * ui_->atten(i)) >> 16;
      lfo_[i].set_divider(AdcValuesToDivider(ui_->coarse(i),
<<<<<<< HEAD
					     ui_->fine(i),
					     cv));
      lfo_[i].set_initial_phase(ui_->parameter(i));
      // we also need to reset the divider count:
      if (reset_triggered_[0]) {
=======
      					     ui_->fine(i),
      					     filtered_cv_[i]));
      // when 1st channel resets, all other channels reset
      if (!ui_->sync_mode() && reset_triggered_[0]) {
>>>>>>> 7965321b
	lfo_[i].Reset(reset_subsample_[0]);
      }
    }
  }
  break;

  case FEAT_MODE_LAST: break;	// to please the compiler
  }

  uint8_t offset =
    ui_->bank() == BANK_CLASSIC ? SHAPE_TRAPEZOID :
    ui_->bank() == BANK_RANDOM ? SHAPE_RANDOM_STEP :
    42;

  LfoShape shape = static_cast<LfoShape>(ui_->shape() + offset);

  // exception: in quad mode, trapezoid becomes square
  if (ui_->feat_mode() == FEAT_MODE_QUAD &&
      shape == SHAPE_TRAPEZOID)
    shape = SHAPE_SQUARE;

  int32_t sample1 = 0;
  int32_t sample2 = 0;
  int32_t gain = 0;

  // send to DAC and step
  for (int i=kNumChannels-1; i>=0; i--) {
    lfo_[i].Step();

    if (ui_->feat_mode() != FEAT_MODE_QUAD) {
      sample1 = sample2 = gain = 0;
    }

    sample1 += lfo_[i].ComputeSampleShape(SHAPE_SINE);
    sample2 += lfo_[i].ComputeSampleShape(shape);
    gain += lfo_[i].level();

    if (ui_->feat_mode() == FEAT_MODE_QUAD) {
      // normalized
      int32_t g = gain < UINT16_MAX ? UINT16_MAX : gain;
      dac_->set_sine(i, ((sample1 << 13) / g) << 3);
      dac_->set_asgn(i, ((sample2 << 13) / g) << 3);
    } else {
      dac_->set_sine(i, sample1);
      dac_->set_asgn(i, sample2);
    }
  }
}
}<|MERGE_RESOLUTION|>--- conflicted
+++ resolved
@@ -101,11 +101,7 @@
 
   int16_t pitch = AdcValuesToPitch(ui_->coarse(lfo_no),
 				   ui_->fine(lfo_no),
-<<<<<<< HEAD
 				   cv);
-=======
-				   filtered_cv_[lfo_no]);
->>>>>>> 7965321b
 
   // set pitch
   if (!synced_[lfo_no] ||
@@ -130,11 +126,8 @@
   }
 
   for (int i=0; i<kNumChannels; i++) {
-<<<<<<< HEAD
     // set level
     lfo_[i].set_level(AdcValuesToLevel(ui_->level(i), 0));
-=======
->>>>>>> 7965321b
     // filter CV
     filtered_cv_[i] += (adc_->cv(i) - filtered_cv_[i]) >> 6;
   }
@@ -184,7 +177,6 @@
   case FEAT_MODE_PHASE:
   {
     SetFrequency(0);
-<<<<<<< HEAD
 
     // if all the pots are maxed out, quadrature mode
     if (ui_->coarse(1) > UINT16_MAX - 256 &&
@@ -203,14 +195,6 @@
 						   cv));
 	// TODO parameter?
       }
-=======
-    for (int i=1; i<kNumChannels; i++) {
-      lfo_[i].link_to(&lfo_[0]);
-      lfo_[i].set_initial_phase(AdcValuesToPhase(ui_->coarse(i),
-						 ui_->fine(i),
-						 filtered_cv_[i]));
-    }
->>>>>>> 7965321b
   }
   break;
 
@@ -223,18 +207,11 @@
       lfo_[i].link_to(&lfo_[0]);
       int16_t cv = (filtered_cv_[i] * ui_->atten(i)) >> 16;
       lfo_[i].set_divider(AdcValuesToDivider(ui_->coarse(i),
-<<<<<<< HEAD
 					     ui_->fine(i),
 					     cv));
       lfo_[i].set_initial_phase(ui_->parameter(i));
-      // we also need to reset the divider count:
-      if (reset_triggered_[0]) {
-=======
-      					     ui_->fine(i),
-      					     filtered_cv_[i]));
       // when 1st channel resets, all other channels reset
       if (!ui_->sync_mode() && reset_triggered_[0]) {
->>>>>>> 7965321b
 	lfo_[i].Reset(reset_subsample_[0]);
       }
     }
